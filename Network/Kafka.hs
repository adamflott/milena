--- conflicted
+++ resolved
@@ -21,7 +21,6 @@
 
 import Network.Kafka.Protocol
 
-<<<<<<< HEAD
 data KafkaState = KafkaState { -- | Name to use as a client ID.
                                _stateName :: KafkaString
                                -- | An incrementing counter of requests.
@@ -222,7 +221,7 @@
 
 -- | Default: @Nothing@
 defaultMessageKey :: Key
-defaultMessageKey = Key $ MKB Nothing
+defaultMessageKey = Key $ Nothing
 
 -- | Default: @0@
 defaultMessageAttributes :: Attributes
@@ -230,7 +229,7 @@
 
 -- | Construct a message from a string of bytes using default attributes.
 makeMessage :: ByteString -> Message
-makeMessage m = Message (defaultMessageCrc, defaultMessageMagicByte, defaultMessageAttributes, defaultMessageKey, Value (MKB (Just (KBytes m))))
+makeMessage m = Message (defaultMessageCrc, defaultMessageMagicByte, defaultMessageAttributes, defaultMessageKey, Value (Just (KBytes m)))
 
 -- * Fetching
 
@@ -254,7 +253,7 @@
 -- | Extract out messages with their topics from a fetch response.
 fetchMessages :: FetchResponse -> [TopicAndMessage]
 fetchMessages fr = (fr ^.. fetchResponseFields . folded) >>= tam
-    where tam a = TopicAndMessage (a ^. _1) <$> a ^.. _2 . folded . _4 . messageSetMembers . folded . message
+    where tam a = TopicAndMessage (a ^. _1) <$> a ^.. _2 . folded . _4 . messageSetMembers . folded . setMessage
 
 -- * Producing
 
@@ -304,292 +303,4 @@
 offsetRequest ts =
     OffsetRequest $ OffsetReq (ReplicaId (-1), M.toList . M.unionsWith (<>) $ fmap f ts)
         where f (TopicAndPartition t p, i) = M.singleton t [g p i]
-              g p (PartitionOffsetRequestInfo kt mno) = (p, protocolTime kt, mno)
-=======
-{-
-
-Warning: none of this should actually be used in any way. This is basically a
-scratch pad/dumping ground to try stuff out to make sure it worked against a
-running Kafka instance. There are some usage examples in here, but they
-certainly aren't easy to read. I'll work on extracting the valuable examples
-into something useful.
-
--}
-
-withConnection :: (Handle -> IO c) -> IO c
-withConnection = withConnection' ("localhost", 9092)
-
-withConnection' :: (HostName, PortNumber) -> (Handle -> IO c) -> IO c
-withConnection' (host, port) = bracket (connectTo host $ PortNumber port) hClose
-
-produceLots :: ByteString -> [ByteString] -> Handle -> IO [Either String Response]
-produceLots t ms h = mapM go ms
-  where
-    go m = do
-      let r = client $ produceRequest 0 t Nothing m
-      -- threadDelay 200000
-      req r h
-
-produceLots' :: ByteString -> [ByteString] -> Handle -> IO ()
-produceLots' t ms h = mapM_ go ms
-  where
-    go m = do
-      let r = client $ produceRequest 0 t Nothing m
-      -- threadDelay 200000
-      req r h
-
-producer :: (HostName, PortNumber) -> ByteString -> [ByteString] -> IO (Either String Response)
-producer seed topic ms = do
-  resp <- withConnection' seed $ req $ client $ metadataRequest [topic]
-  leader <- case resp of
-    Left s -> error s
-    Right (Response (_, (MetadataResponse mr))) -> case leaderFor topic mr of
-      Nothing -> error "uh, there should probably be a leader..."
-      Just leader -> return leader
-    _ -> error "omg!"
-  -- let r = client . produceRequest 0 topic Nothing
-      -- go m = threadDelay 200000 >> req . (r m)
-  withConnection' leader $ req $ client $ produceRequests 0 topic ms
-
-producer' :: (HostName, PortNumber) -> ByteString -> [ByteString] -> IO [Either String Response]
-producer' seed topic ms = do
-  resp <- withConnection' seed $ req $ client $ metadataRequest [topic]
-  leader <- case resp of
-    Left s -> error s
-    Right (Response (_, (MetadataResponse mr))) -> case leaderFor topic mr of
-      Nothing -> error "uh, there should probably be a leader..."
-      Just leader -> return leader
-    _ -> error "omg!"
-  -- let r = client . produceRequest 0 topic Nothing
-      -- go m = threadDelay 200000 >> req . (r m)
-  withConnection' leader $ produceLots topic ms
-
-producer'' :: (HostName, PortNumber) -> ByteString -> [ByteString] -> IO ()
-producer'' seed topic ms = do
-  resp <- withConnection' seed $ req $ client $ metadataRequest [topic]
-  leader <- case resp of
-    Left s -> error s
-    Right (Response (_, (MetadataResponse mr))) -> case leaderFor topic mr of
-      Nothing -> error "uh, there should probably be a leader..."
-      Just leader -> return leader
-    _ -> error "omg!"
-  -- let r = client . produceRequest 0 topic Nothing
-      -- go m = threadDelay 200000 >> req . (r m)
-  withConnection' leader $ produceLots' topic ms
-
-produceStuff :: (HostName, PortNumber) -> ByteString -> [ByteString] -> IO [Either String Response]
-produceStuff seed topic ms = do
-  resp <- withConnection' seed $ req $ client $ metadataRequest [topic]
-  -- pattern matches here aren't exhaustive
-  -- do we need to return an error if it's not a Metadata response?
-  leaders <- case resp of
-    Left s -> error s
-    Right (Response (_, (MetadataResponse mr))) -> return $ leadersFor topic mr
-  chans <- replicateM (length leaders) newChan
-  outChan <- newChan
-  -- what's this doing?
-  -- let actions = map (\(p, leader) -> (p, withConnection' leader)) leaders
-  --     actions' = zip chans actions
-  mapM_ (\ (chan, (p, (host, port))) -> forkIO $ do
-    h <- connectTo host $ PortNumber port
-    forever (readChan chan >>= ((flip req) h . client . produceRequests p topic) >>= writeChan outChan)) (zip chans leaders)
-
-  -- this could use splitting out w/ explicit type. What is it comparing?
-  let mss = map (\xs -> map snd xs) $ groupBy (\ (x,_) (y,_) -> x == y) $ sortBy (\ (x,_) (y,_) -> x `compare` y) $ zip (cycle [1..5]) ms
-
-  mapM_ (\ (chan, ms') -> writeChan chan ms') (zip (cycle chans) mss)
-  replicateM (length mss) (readChan outChan)
-
--- |As long as the supplied "Maybe" expression returns "Just _", the loop
--- body will be called and passed the value contained in the 'Just'.  Results
--- are discarded.
-whileJust_ :: (Monad m) => m (Maybe a) -> (a -> m b) -> m ()
-whileJust_ p f = go
-    where go = do
-            x <- p
-            case x of
-                Nothing -> return ()
-                Just w  -> do
-                  _ <- f w
-                  go
-
-chanReq :: Chan (Maybe a) -> Chan b -> (a -> IO b) -> IO ()
-chanReq cIn cOut f = do whileJust_ (readChan cIn) $ \msg -> f msg >>= writeChan cOut
-
-transformChan :: (a -> IO b) -> Chan (Maybe a) -> IO (Chan b)
-transformChan f cIn = do
-  cOut <- newChan
-  _ <- forkIO $ whileJust_ (readChan cIn) $ \msg -> f msg >>= writeChan cOut
-  return cOut
-
--- leadersFor :: ByteString -> MetadataResponse -> [(Partition, (String, PortNumber))]
-leadersFor :: Num a => ByteString -> MetadataResponse -> [(a, (String, PortNumber))]
-leadersFor topicName (MetadataResp (bs, ts)) =
-  let bs' = map (\(Broker (NodeId x, (Host (KString h)), (Port p))) -> (x, (B.unpack h, fromIntegral p))) bs
-      isTopic (TopicMetadata (e, TName (KString tname),_)) =
-        tname == topicName && e == NoError
-  in case find isTopic ts of
-    (Just (TopicMetadata (_, _, ps))) ->
-      mapMaybe (\(PartitionMetadata (pErr, Partition pid, Leader (Just leaderId), _, _)) ->
-        (if pErr == NoError then lookup leaderId bs' else Nothing) >>= \x -> return (fromIntegral pid, x)) ps
-    Nothing -> []
-
-leaderFor :: ByteString -> MetadataResponse -> Maybe (String, PortNumber)
-leaderFor topicName (MetadataResp (bs, ts)) = do
-  let bs' = map (\(Broker (NodeId x, (Host (KString h)), (Port p))) -> (x, (B.unpack h, fromIntegral p))) bs
-      isTopic (TopicMetadata (_, TName (KString tname),_)) = tname == topicName
-      isPartition (PartitionMetadata (_, Partition x, _, _, _)) = x == 0
-  (TopicMetadata (_, _, ps)) <- find isTopic ts
-  -- null op
-  -- if tErr /= NoError then Nothing else Just tErr
-  (PartitionMetadata (_, _, Leader (Just leaderId), _, _)) <- find isPartition ps
-  -- null op?
-  -- if pErr /= NoError then Nothing else Just tErr
-  lookup leaderId bs'
-
--- Response (CorrelationId 0,MetadataResponse (MetadataResp (
--- [Broker (NodeId 1,Host (KString "192.168.33.1"),Port 9093),Broker (NodeId 0,Host (KString "192.168.33.1"),Port 9092),Broker (NodeId 2,Host (KString "192.168.33.1"),Port 9094)],
--- [TopicMetadata (
---   ErrorCode 0,
---   TName (KString "replicated"),
---   [PartitionMetadata (
---     ErrorCode 0,
---     Partition 0,
---     Leader (Just 1),
---     Replicas [1,0,2],
---     Isr [1,0])])])))
-
--- Response (CorrelationId 0,ProduceResponse (ProduceResp [(TName (KString "replicated"),[(Partition 0,ErrorCode 6,Offset (-1))])]))
-
-req :: Request -> Handle -> IO (Either String Response)
-req r h = do
-  let bytes = requestBytes r
-  B.hPut h bytes
-  hFlush h
-  let reader = B.hGet h
-  rawLength <- reader 4
-  let (Right dataLength) = runGet (liftM fromIntegral getWord32be) rawLength
-  resp <- reader dataLength
-  return $ runGet (getResponse dataLength) resp
-
-reqbs :: Request -> Handle -> IO ByteString
-reqbs r h = do
-  let bytes = requestBytes r
-  B.hPut h bytes
-  hFlush h
-  let reader = B.hGet h
-  rawLength <- reader 4
-  let (Right dataLength) = runGet (liftM fromIntegral getWord32be) rawLength
-  resp <- reader dataLength
-  return resp
-
-{-
-  The rest of the file used to live in the Protocol module. Most of it is
-  scratchpad stuff to make all the newtypes easier to work with in GHCi. In
-  the interest of making the Protocol module easier to understand, I just
-  shoved them all in here for now.
--}
-
-client :: RequestMessage -> Request
-client = request "milena"
-
-request :: KafkaString -> RequestMessage -> Request
-request clientId m = Request (CorrelationId 0, ClientId clientId, m)
-
-metadata :: MetadataResponse -> [(TopicName, [(Partition, Broker)])]
-metadata (MetadataResp (bs, ts)) = omg ts
-  where
-    broker nodeId = lookup nodeId $ map (\ b@(Broker (NodeId x, _, _)) -> (x, b)) bs
-    withoutErrors = mapMaybe $ \t@(TopicMetadata (_, n, ps)) -> if hasError t then Just (n, ps) else Nothing
-    pbs (PartitionMetadata (_, p, Leader l, _, _)) = l >>= broker >>= return . (p,)
-    omg = map (\ (name, ps) -> (name, mapMaybe pbs ps)) . withoutErrors
-
-message :: Message -> Maybe ByteString
-message (Message (_, _, _, _, Value (Just (KBytes bs)))) = Just bs
-message (Message (_, _, _, _, Value Nothing)) = Nothing
-
-class HasError a where
-  hasError :: a -> Bool
-
-instance HasError TopicMetadata where hasError (TopicMetadata (e, _, _)) = e /= NoError
-instance HasError PartitionMetadata where hasError (PartitionMetadata (e, _, _, _, _)) = e /= NoError
-
-ocr :: ConsumerGroup -> Offset -> RequestMessage
-ocr g offset = OffsetCommitRequest $ OffsetCommitReq (g, [("test", [(0, offset, -1, "SO META!")])])
-
-ofr :: ConsumerGroup -> RequestMessage
-ofr g = OffsetFetchRequest $ OffsetFetchReq (g, [("test", [0])])
-
-cmr :: ConsumerGroup -> RequestMessage
-cmr g = ConsumerMetadataRequest $ ConsumerMetadataReq g
-
--- jgr g = JoinGroupRequest $ JoinGroupReq (g, Timeout 10000, ["join-group-test"], ConsumerId "", PartitionAssignmentStrategy "strategy1")
-
-offsetRequest :: RequestMessage
-offsetRequest = OffsetRequest $ OffsetReq (-1, [("test", [(0, -1, 100)])])
-offsetRequest' :: RequestMessage
-offsetRequest' = OffsetRequest $ OffsetReq (-1, [("test", [(0, -2, 100)])])
-offsetRequest'' :: RequestMessage
-offsetRequest'' = OffsetRequest $ OffsetReq (-1, [("test", [(0, maxBound, 100)])])
-
-fetchRequest :: RequestMessage
-fetchRequest = FetchRequest $ FetchReq (ReplicaId (-1), MaxWaitTime 15000, MinBytes 1, [(TName (KString "test"), [(Partition 0, Offset 104, MaxBytes 10000)]), (TName (KString "example"), [(Partition 0, Offset 4, MaxBytes 10000)])])
-
-data OffsetParam = Earliest
-                 | Latest
-                 | OffsetN Offset
-                 deriving (Show)
-
-data FetchOpts = FetchOpts { maxWait :: Int32
-                           , minBytes :: Int32
-                           , maxBytes :: Int32}
-
-defaultFetchOpts :: FetchOpts
-defaultFetchOpts = FetchOpts { maxWait = 100 -- milliseconds
-                             , minBytes = 1
-                             , maxBytes = 1048576 -- 1MB
-                             }
-
-fr :: FetchOpts -> [(ByteString, Int32, Int64)] -> RequestMessage
-fr (FetchOpts {maxWait, minBytes, maxBytes}) xs =
-  FetchRequest $ FetchReq (ReplicaId (-1), MaxWaitTime maxWait, MinBytes minBytes, ts)
-    where ts = map (\ (t, p, o) -> (TName (KString t), [(Partition p, Offset o, MaxBytes maxBytes)])) xs
-
--- OPTION_DEFAULTS = {
---   :compression_codec => nil,
---   :compressed_topics => nil,
---   :metadata_refresh_interval_ms => 600_000,
---   :partitioner => nil,
---   :max_send_retries => 3,
---   :retry_backoff_ms => 100,
---   :required_acks => 0,
---   :ack_timeout_ms => 1500,
--- }
-
-
--- produceRequest :: Key -> Value -> RequestMessage
--- produceRequest k v = ProduceRequest $ ProduceReq (1, 10000, [("test", [(0, [MessageSetMember (0, (Message (1, 0, 0, k, v)))])])])
-
-produceRequest :: Int32 -> ByteString -> Maybe KafkaBytes -> ByteString -> RequestMessage
-produceRequest p topic k m =
-  ProduceRequest $ ProduceReq
-  (1, 10000, [((TName (KString topic)),
-    [(Partition p, MessageSet
-     [MessageSetMember (0, (Message (1, 0, 0, (Key k),
-                           (Value (Just (KBytes m))))))])])])
-
--- RequiredAcks 1,Timeout 10000,[(TName (KString "test"),[(Partition 0,
---   MessageSet [MessageSetMember (Offset 0,Message (Crc 1,MagicByte 0,Attributes 0,Key (MKB Nothing),Value (MKB (Just (KBytes "hi")))))])])]
-
-produceRequests :: Int32 -> ByteString -> [ByteString] -> RequestMessage
-produceRequests p topic ms =
-  ProduceRequest $ ProduceReq
-  (1, 10000, [((TName (KString topic)), [(Partition p, MessageSet ms')])])
-  where ms' = map
-              (\m -> MessageSetMember
-              (0, (Message (1, 0, 0, (Key Nothing),
-                  (Value (Just (KBytes m))))))) ms
-
-metadataRequest :: [ByteString] -> RequestMessage
-metadataRequest ts = MetadataRequest $ MetadataReq $ map (TName . KString) ts
->>>>>>> f7e94f3f
+              g p (PartitionOffsetRequestInfo kt mno) = (p, protocolTime kt, mno)