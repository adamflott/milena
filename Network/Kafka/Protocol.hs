--- conflicted
+++ resolved
@@ -76,31 +76,21 @@
 newtype KafkaBytes = KBytes { _kafkaByteString :: ByteString } deriving (Show, Eq, IsString)
 newtype KafkaString = KString { _kString :: ByteString } deriving (Show, Eq, Ord, IsString)
 
-<<<<<<< HEAD
-newtype ProduceResponse = ProduceResp { _produceResponseFields :: [(TopicName, [(Partition, KafkaError, Offset)])] } deriving (Show, Eq, Deserializable, Serializable)
-
-newtype OffsetResponse = OffsetResp { _offsetResponseFields :: [(TopicName, [PartitionOffsets])] } deriving (Show, Eq, Deserializable)
-newtype PartitionOffsets = PartitionOffsets { _partitionOffsetsFields :: (Partition, KafkaError, [Offset]) } deriving (Show, Eq, Deserializable)
-
-newtype FetchResponse = FetchResp { _fetchResponseFields :: [(TopicName, [(Partition, KafkaError, Offset, MessageSet)])] } deriving (Show, Eq, Serializable, Deserializable)
-=======
 newtype ProduceResponse =
-  ProduceResp [(TopicName, [(Partition, KafkaError, Offset)])]
+  ProduceResp { _produceResponseFields :: [(TopicName, [(Partition, KafkaError, Offset)])] }
   deriving (Show, Eq, Deserializable, Serializable)
 
 newtype OffsetResponse =
-  OffsetResp [(TopicName, [PartitionOffsets])]
+  OffsetResp { _offsetResponseFields :: [(TopicName, [PartitionOffsets])] }
   deriving (Show, Eq, Deserializable)
 
 newtype PartitionOffsets =
-  PartitionOffsets (Partition, KafkaError, [Offset])
+  PartitionOffsets { _partitionOffsetsFields :: (Partition, KafkaError, [Offset]) }
   deriving (Show, Eq, Deserializable)
 
 newtype FetchResponse =
-  FetchResp [(TopicName,
-              [(Partition, KafkaError, Offset, MessageSet)])]
+  FetchResp { _fetchResponseFields :: [(TopicName, [(Partition, KafkaError, Offset, MessageSet)])] }
   deriving (Show, Eq, Serializable, Deserializable)
->>>>>>> f7e94f3f
 
 newtype MetadataResponse = MetadataResp { _metadataResponseFields :: ([Broker], [TopicMetadata]) } deriving (Show, Eq, Deserializable)
 newtype Broker = Broker { _brokerFields :: (NodeId, Host, Port) } deriving (Show, Eq, Deserializable)
@@ -141,25 +131,25 @@
 newtype Timeout =
   Timeout Int32 deriving (Show, Eq, Serializable, Deserializable, Num)
 newtype Partition =
-  Partition Int32 deriving (Show, Eq, Serializable, Deserializable, Num)
-
-<<<<<<< HEAD
-newtype RequiredAcks = RequiredAcks Int16 deriving (Show, Eq, Serializable, Deserializable, Num)
-newtype Timeout = Timeout Int32 deriving (Show, Eq, Serializable, Deserializable, Num)
-newtype Partition = Partition { _partitionInt :: Int32 } deriving (Show, Eq, Ord, Serializable, Deserializable, Num)
-
-newtype MessageSet = MessageSet { _messageSetMembers :: [MessageSetMember] } deriving (Show, Eq)
-data MessageSetMember = MessageSetMember { _offset :: Offset, _message :: Message } deriving (Show, Eq)
-newtype Offset = Offset { _offsetInt :: Int64 } deriving (Show, Eq, Serializable, Deserializable, Num)
-
-newtype Message = Message { _messageFields :: (Crc, MagicByte, Attributes, Key, Value) } deriving (Show, Eq, Deserializable)
+  Partition Int32 deriving (Show, Ord, Eq, Serializable, Deserializable, Num)
+
+newtype MessageSet =
+  MessageSet { _messageSetMembers :: [MessageSetMember] } deriving (Show, Eq)
+data MessageSetMember =
+  MessageSetMember { _setOffset :: Offset, _setMessage :: Message } deriving (Show, Eq)
+
+newtype Offset = Offset Int64 deriving (Show, Eq, Serializable, Deserializable, Num)
+
+newtype Message =
+  Message { _messageFields :: (Crc, MagicByte, Attributes, Key, Value) }
+  deriving (Show, Eq, Deserializable)
+
 newtype Crc = Crc Int32 deriving (Show, Eq, Serializable, Deserializable, Num)
 newtype MagicByte = MagicByte Int8 deriving (Show, Eq, Serializable, Deserializable, Num)
 newtype Attributes = Attributes Int8 deriving (Show, Eq, Serializable, Deserializable, Num)
-newtype Key = Key MaybeKafkaBytes deriving (Show, Eq, Serializable, Deserializable)
-newtype Value = Value { _valueBytes :: MaybeKafkaBytes } deriving (Show, Eq, Serializable, Deserializable)
-
-newtype MaybeKafkaBytes = MKB { _maybeKafkaBytes :: Maybe KafkaBytes } deriving (Show, Eq)
+
+newtype Key = Key { _keyBytes :: Maybe KafkaBytes } deriving (Show, Eq)
+newtype Value = Value { _valueBytes :: Maybe KafkaBytes } deriving (Show, Eq)
 
 data ResponseMessage = MetadataResponse MetadataResponse
                      | ProduceResponse ProduceResponse
@@ -169,25 +159,6 @@
                      | OffsetFetchResponse OffsetFetchResponse
                      | ConsumerMetadataResponse ConsumerMetadataResponse
                      deriving (Show, Eq)
-=======
-newtype MessageSet =
-  MessageSet [MessageSetMember] deriving (Show, Eq)
-newtype MessageSetMember =
-  MessageSetMember (Offset, Message) deriving (Show, Eq)
-
-newtype Offset = Offset Int64 deriving (Show, Eq, Serializable, Deserializable, Num)
-
-newtype Message =
-  Message (Crc, MagicByte, Attributes, Key, Value)
-  deriving (Show, Eq, Deserializable)
-
-newtype Crc = Crc Int32 deriving (Show, Eq, Serializable, Deserializable, Num)
-newtype MagicByte = MagicByte Int8 deriving (Show, Eq, Serializable, Deserializable, Num)
-newtype Attributes = Attributes Int8 deriving (Show, Eq, Serializable, Deserializable, Num)
-
-newtype Key = Key (Maybe KafkaBytes) deriving (Show, Eq)
-newtype Value = Value (Maybe KafkaBytes) deriving (Show, Eq)
->>>>>>> f7e94f3f
 
 newtype ConsumerMetadataRequest = ConsumerMetadataReq ConsumerGroup deriving (Show, Eq, Serializable)
 
@@ -302,10 +273,6 @@
 instance Serializable Int16 where serialize = putWord16be . fromIntegral
 instance Serializable Int8  where serialize = putWord8    . fromIntegral
 
--- instance Serializable MaybeKafkaBytes where
---   serialize (MKB (Just kbs)) = serialize kbs
---   serialize (MKB Nothing) = serialize (-1 :: Int32)
-
 instance Serializable Key where
   serialize (Key (Just bs)) = serialize bs
   serialize (Key Nothing)   = serialize (-1 :: Int32)
@@ -398,15 +365,6 @@
     bs <- getByteString $ fromIntegral l
     return $ KString bs
 
--- instance Deserializable MaybeKafkaBytes where
---   deserialize = do
---     l <- deserialize :: Get Int32
---     case l of
---       -1 -> return $ MKB Nothing
---       _ -> do 
---         bs <- getByteString $ fromIntegral l
---         return $ MKB (Just (KBytes bs))
-
 instance Deserializable Key where
   deserialize = do
     l <- deserialize :: Get Int32
@@ -420,11 +378,7 @@
   deserialize = do
     l <- deserialize :: Get Int32
     case l of
-<<<<<<< HEAD
-      -1 -> return $ MKB Nothing
-=======
       -1 -> return (Value Nothing)
->>>>>>> f7e94f3f
       _ -> do
         bs <- getByteString $ fromIntegral l
         return $ Value (Just (KBytes bs))
@@ -482,9 +436,9 @@
 makeLenses ''Offset
 
 makeLenses ''Message
+
+makeLenses ''Key
 makeLenses ''Value
-
-makeLenses ''MaybeKafkaBytes
 
 makePrisms ''ResponseMessage
 
@@ -539,7 +493,7 @@
 messageValue = messageFields . _5
 
 payload :: Fold Message ByteString
-payload = messageValue . valueBytes . maybeKafkaBytes . folded . kafkaByteString
+payload = messageValue . valueBytes . folded . kafkaByteString
 
 offsetResponseOffset :: Partition -> Fold OffsetResponse Offset
 offsetResponseOffset p = offsetResponseFields . folded . _2 . folded . partitionOffsetsFields . keyed p . _3 . folded
@@ -548,7 +502,7 @@
 messageSet p t = fetchResponseByTopic t . messageSetByPartition p
 
 nextOffset :: Lens' MessageSetMember Offset
-nextOffset = offset . adding 1
+nextOffset = setOffset . adding 1
 
 findPartitionMetadata :: Applicative f => TopicName -> LensLike' f TopicMetadata [PartitionMetadata]
 findPartitionMetadata t = filtered (view $ topicMetadataName . to (== t)) . partitionsMetadata
